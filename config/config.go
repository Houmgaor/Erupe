--- conflicted
+++ resolved
@@ -121,10 +121,10 @@
 
 // GameplayOptions has various gameplay modifiers
 type GameplayOptions struct {
-<<<<<<< HEAD
 	FeaturedWeapons                int    // Number of Active Feature weapons to generate daily
 	MaximumNP                      int    // Maximum number of NP held by a player
 	MaximumRP                      uint16 // Maximum number of RP held by a player
+  MaximumFP                      uint32  // Maximum number of FP held by a player
 	DisableLoginBoost              bool   // Disables the Login Boost system
 	DisableBoostTime               bool   // Disables the daily NetCafe Boost Time
 	BoostTimeDuration              int    // The number of minutes NetCafe Boost Time lasts for
@@ -146,36 +146,11 @@
 	MaterialMultiplier             float32 // Adjusts the multiplier of Monster Materials rewarded for quest completion
 	ExtraCarves                    uint16  // Grant n extra chances to carve ALL carcasses
 	DisableHunterNavi              bool    // Disables the Hunter Navi
+  EnableKaijiEvent               bool    // Enables the Kaiji event in the Rasta Bar
 	EnableHiganjimaEvent           bool    // Enables the Higanjima event in the Rasta Bar
 	EnableNierEvent                bool    // Enables the Nier event in the Rasta Bar
 	DisableRoad                    bool    // Disables the Hunting Road
 	SeasonOverride                 bool    // Overrides the Quest Season with the current Mezeporta Season
-=======
-	FeaturedWeapons      int     // Number of Active Feature weapons to generate daily
-	MaximumNP            int     // Maximum number of NP held by a player
-	MaximumRP            uint16  // Maximum number of RP held by a player
-	MaximumFP            uint32  // Maximum number of FP held by a player
-	DisableLoginBoost    bool    // Disables the Login Boost system
-	DisableBoostTime     bool    // Disables the daily NetCafe Boost Time
-	BoostTimeDuration    int     // The number of minutes NetCafe Boost Time lasts for
-	GuildMealDuration    int     // The number of minutes a Guild Meal can be activated for after cooking
-	BonusQuestAllowance  uint32  // Number of Bonus Point Quests to allow daily
-	DailyQuestAllowance  uint32  // Number of Daily Quests to allow daily
-	MezfesSoloTickets    uint32  // Number of solo tickets given weekly
-	MezfesGroupTickets   uint32  // Number of group tickets given weekly
-	GUrgentRate          uint16  // Adjusts the rate of G Urgent quests spawning
-	GCPMultiplier        float32 // Adjusts the multiplier of GCP rewarded for quest completion
-	GRPMultiplier        float32 // Adjusts the multiplier of G Rank Points rewarded for quest completion
-	GSRPMultiplier       float32 // Adjusts the multiplier of G Skill Rank Points rewarded for quest completion
-	GZennyMultiplier     float32 // Adjusts the multiplier of G Zenny rewarded for quest completion
-	MaterialMultiplier   float32 // Adjusts the multiplier of Monster Materials rewarded for quest completion
-	ExtraCarves          uint16  // Grant n extra chances to carve ALL carcasses
-	DisableHunterNavi    bool    // Disables the Hunter Navi
-	EnableKaijiEvent     bool    // Enables the Kaiji event in the Rasta Bar
-	EnableHiganjimaEvent bool    // Enables the Higanjima event in the Rasta Bar
-	EnableNierEvent      bool    // Enables the Nier event in the Rasta Bar
-	DisableRoad          bool    // Disables the Hunting Road
->>>>>>> 19e1eae5
 }
 
 // Discord holds the discord integration config.
