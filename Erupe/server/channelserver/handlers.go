package channelserver

import (
	"bytes"
	"encoding/binary"
	"encoding/hex"
<<<<<<< HEAD
	"encoding/binary"
=======
	"fmt"
>>>>>>> 13daadd7
	"io/ioutil"
	"math/bits"
	"math/rand"
	"time"

	"github.com/Andoryuuta/byteframe"
	"github.com/Solenataris/Erupe/network/mhfpacket"
	"go.uber.org/zap"
	"golang.org/x/text/encoding/japanese"
	"golang.org/x/text/transform"
)

// Temporary function to just return no results for a MSG_MHF_ENUMERATE* packet
func stubEnumerateNoResults(s *Session, ackHandle uint32) {
	enumBf := byteframe.NewByteFrame()
	enumBf.WriteUint32(0) // Entry count (count for quests, rankings, events, etc.)

	doAckBufSucceed(s, ackHandle, enumBf.Data())
}

// Temporary function to just return no results for many MSG_MHF_GET* packets.
func stubGetNoResults(s *Session, ackHandle uint32) {
	resp := byteframe.NewByteFrame()
	resp.WriteUint32(0x0A218EAD) // Unk shared ID. Sent in response of MSG_MHF_GET_TOWER_INFO, MSG_MHF_GET_PAPER_DATA etc. (World ID?)
	resp.WriteUint32(0)          // Unk
	resp.WriteUint32(0)          // Unk
	resp.WriteUint32(0)          // Entry count

	doAckBufSucceed(s, ackHandle, resp.Data())
}

func doAckBufSucceed(s *Session, ackHandle uint32, data []byte) {
	s.QueueSendMHF(&mhfpacket.MsgSysAck{
		AckHandle:        ackHandle,
		IsBufferResponse: true,
		ErrorCode:        0,
		AckData:          data,
	})
}

func doAckBufFail(s *Session, ackHandle uint32, data []byte) {
	s.QueueSendMHF(&mhfpacket.MsgSysAck{
		AckHandle:        ackHandle,
		IsBufferResponse: true,
		ErrorCode:        1,
		AckData:          data,
	})
}

func doAckSimpleSucceed(s *Session, ackHandle uint32, data []byte) {
	s.QueueSendMHF(&mhfpacket.MsgSysAck{
		AckHandle:        ackHandle,
		IsBufferResponse: false,
		ErrorCode:        0,
		AckData:          data,
	})
}

func doAckSimpleFail(s *Session, ackHandle uint32, data []byte) {
	s.QueueSendMHF(&mhfpacket.MsgSysAck{
		AckHandle:        ackHandle,
		IsBufferResponse: false,
		ErrorCode:        1,
		AckData:          data,
	})
}

func updateRights(s *Session) {
	update := &mhfpacket.MsgSysUpdateRight{
		ClientRespAckHandle: 0,
		Unk1:                s.rights,
		Rights: []mhfpacket.ClientRight{
			{
				ID:        1,
				Timestamp: 0,
			},
			{
				ID:        2,
				Timestamp: 0x5FEA1781,
			},
			{
				ID:        3,
				Timestamp: 0x5FEA1781,
			},
		},
		UnkSize: 0,
	}
	s.QueueSendMHF(update)
}

func fixedSizeShiftJIS(text string, size int) []byte {
	r := bytes.NewBuffer([]byte(text))
	encoded, err := ioutil.ReadAll(transform.NewReader(r, japanese.ShiftJIS.NewEncoder()))
	if err != nil {
		panic(err)
	}

	out := make([]byte, size)
	copy(out, encoded)
	out[len(out)-1] = 0
	return out
}
func handleMsgHead(s *Session, p mhfpacket.MHFPacket) {}

func handleMsgSysExtendThreshold(s *Session, p mhfpacket.MHFPacket) {
	// No data aside from header, no resp required.
}

func handleMsgSysEnd(s *Session, p mhfpacket.MHFPacket) {
	// No data aside from header, no resp required.
}

func handleMsgSysNop(s *Session, p mhfpacket.MHFPacket) {
	// No data aside from header, no resp required.
}

func handleMsgSysAck(s *Session, p mhfpacket.MHFPacket) {}

func handleMsgSysTerminalLog(s *Session, p mhfpacket.MHFPacket) {
	pkt := p.(*mhfpacket.MsgSysTerminalLog)
	resp := byteframe.NewByteFrame()

	resp.WriteUint32(0x98bd51a9) // LogID to use for requests after this.
	doAckSimpleSucceed(s, pkt.AckHandle, resp.Data())
}

func handleMsgSysLogin(s *Session, p mhfpacket.MHFPacket) {
	pkt := p.(*mhfpacket.MsgSysLogin)
	name := ""

	rights := uint32(0x0E)
	// 0e with normal sub 4e when having premium
	// 01 = Character can take quests at allows
	// 02 = Hunter Life, normal quests core sub
	// 03 = Extra Course, extra quests, town boxes, QOL course, core sub
	// 06 = Premium Course, standard 'premium' which makes ranking etc. faster
	// 06 0A 0B = Boost Course, just actually 3 subs combined
	// 08 09 1E = N Course, gives you the benefits of being in a netcafe (extra quests, N Points, daily freebies etc.) minimal and pointless
	// 0C = N Boost course, ultra luxury course that ruins the game if in use
	err := s.server.db.QueryRow("SELECT rights FROM users u INNER JOIN characters c ON u.id = c.user_id WHERE c.id = $1", pkt.CharID0).Scan(&rights)
	if err != nil {
		panic(err)
	}

	s.server.db.QueryRow("SELECT name FROM characters WHERE id = $1", pkt.CharID0).Scan(&name)
	s.Lock()
	s.Name = name
	s.charID = pkt.CharID0
	s.rights = rights
	s.Unlock()
	bf := byteframe.NewByteFrame()
	bf.WriteUint32(uint32(Time_Current_Adjusted().Unix())) // Unix timestamp

	if s.server.erupeConfig.DevModeOptions.ServerName != "" {
		_, err := s.server.db.Exec("UPDATE servers SET current_players=$1 WHERE server_name=$2", uint32(len(s.server.sessions)), s.server.erupeConfig.DevModeOptions.ServerName)
		if err != nil {
			panic(err)
		}
	}

	_, err = s.server.db.Exec("UPDATE characters SET last_login=$1 WHERE id=$2", Time_Current().Unix(), s.charID)
	if err != nil {
		panic(err)
	}

	doAckSimpleSucceed(s, pkt.AckHandle, bf.Data())
}

func handleMsgSysLogout(s *Session, p mhfpacket.MHFPacket) {
	logoutPlayer(s)
}

func logoutPlayer(s *Session) {
	if s.stage == nil {
		return
	}

	s.stage.RLock()
	for client := range s.stage.clients {
		client.QueueSendMHF(&mhfpacket.MsgSysDeleteUser{
			CharID: s.charID,
		})
	}
	s.stage.RUnlock()

	if s.server.erupeConfig.DevModeOptions.ServerName != "" {
		_, err := s.server.db.Exec("UPDATE servers SET current_players=$1 WHERE server_name=$2", uint32(len(s.server.sessions)), s.server.erupeConfig.DevModeOptions.ServerName)
		if err != nil {
			panic(err)
		}
	}

	removeSessionFromStage(s)

	if _, exists := s.server.semaphore["hs_l0u3B51J9k3"]; exists {
		if _, ok := s.server.semaphore["hs_l0u3B51J9k3"].reservedClientSlots[s.charID]; ok {
		removeSessionFromSemaphore(s)
		}
	}

	var timePlayed int
	err := s.server.db.QueryRow("SELECT time_played FROM characters WHERE id = $1", s.charID).Scan(&timePlayed)

	timePlayed = (int(Time_Current_Adjusted().Unix()) - int(s.sessionStart)) + timePlayed

	var rpGained int

	if s.rights == 0x08091e4e || s.rights == 0x08091e0e { // N Course
		rpGained = timePlayed / 900
		timePlayed = timePlayed % 900
	} else {
		rpGained = timePlayed / 1800
		timePlayed = timePlayed % 1800
	}

	_, err = s.server.db.Exec("UPDATE characters SET time_played = $1 WHERE id = $2", timePlayed, s.charID)
	if err != nil {
		panic(err)
	}

	saveData, err := GetCharacterSaveData(s, s.charID)
	if err != nil {
		panic(err)
	}
	saveData.RP += uint16(rpGained)
	transaction, err := s.server.db.Begin()
	err = saveData.Save(s, transaction)
	if err != nil {
		transaction.Rollback()
		panic(err)
	} else {
		transaction.Commit()
	}
}

func handleMsgSysSetStatus(s *Session, p mhfpacket.MHFPacket) {}

func handleMsgSysPing(s *Session, p mhfpacket.MHFPacket) {
	pkt := p.(*mhfpacket.MsgSysPing)
	doAckSimpleSucceed(s, pkt.AckHandle, []byte{0x00, 0x00, 0x00, 0x00})
}

func handleMsgSysTime(s *Session, p mhfpacket.MHFPacket) {
	//pkt := p.(*mhfpacket.MsgSysTime)

	resp := &mhfpacket.MsgSysTime{
		GetRemoteTime: false,
		Timestamp:     uint32(Time_Current_Adjusted().Unix()), // JP timezone
	}
	s.QueueSendMHF(resp)

	s.notifyticker()
}

func handleMsgSysIssueLogkey(s *Session, p mhfpacket.MHFPacket) {
	pkt := p.(*mhfpacket.MsgSysIssueLogkey)

	// Make a random log key for this session.
	logKey := make([]byte, 16)
	_, err := rand.Read(logKey)
	if err != nil {
		panic(err)
	}

	// TODO(Andoryuuta): In the offical client, the log key index is off by one,
	// cutting off the last byte in _most uses_. Find and document these accordingly.
	s.Lock()
	s.logKey = logKey
	s.Unlock()

	// Issue it.
	resp := byteframe.NewByteFrame()
	resp.WriteBytes(logKey)
	doAckBufSucceed(s, pkt.AckHandle, resp.Data())
}

func handleMsgSysRecordLog(s *Session, p mhfpacket.MHFPacket) {
	pkt := p.(*mhfpacket.MsgSysRecordLog)
	// remove a client returning to town from reserved slots to make sure the stage is hidden from board
	delete(s.stage.reservedClientSlots, s.charID)
	doAckSimpleSucceed(s, pkt.AckHandle, []byte{0x00, 0x00, 0x00, 0x00})
}

func handleMsgSysEcho(s *Session, p mhfpacket.MHFPacket) {}

func handleMsgSysLockGlobalSema(s *Session, p mhfpacket.MHFPacket) {
	pkt := p.(*mhfpacket.MsgSysLockGlobalSema)

	bf := byteframe.NewByteFrame()
	// Unk
	// 0x00 when no ID sent
	// 0x02 when ID sent
	if pkt.ServerChannelIDLength == 1 {
		bf.WriteBytes([]byte{0x00, 0x00, 0x00, 0x01, 0x00})
	} else {
		bf.WriteUint8(0x02)
		bf.WriteUint8(0x00) // Unk
		bf.WriteUint16(uint16(pkt.ServerChannelIDLength))
		bf.WriteBytes([]byte(pkt.ServerChannelIDString))
	}
	doAckBufSucceed(s, pkt.AckHandle, bf.Data())
}

func handleMsgSysUnlockGlobalSema(s *Session, p mhfpacket.MHFPacket) {
	pkt := p.(*mhfpacket.MsgSysUnlockGlobalSema)
	doAckSimpleSucceed(s, pkt.AckHandle, make([]byte, 8))
}

func handleMsgSysUpdateRight(s *Session, p mhfpacket.MHFPacket) {}

func handleMsgSysAuthQuery(s *Session, p mhfpacket.MHFPacket) {}

func handleMsgSysAuthTerminal(s *Session, p mhfpacket.MHFPacket) {}

func handleMsgSysRightsReload(s *Session, p mhfpacket.MHFPacket) {
	pkt := p.(*mhfpacket.MsgSysRightsReload)
	updateRights(s)
	doAckSimpleSucceed(s, pkt.AckHandle, []byte{0x00, 0x00, 0x00, 0x00})
}

func handleMsgMhfTransitMessage(s *Session, p mhfpacket.MHFPacket) {}

func handleMsgCaExchangeItem(s *Session, p mhfpacket.MHFPacket) {}

func handleMsgMhfResetTitle(s *Session, p mhfpacket.MHFPacket) {}

func handleMsgMhfPresentBox(s *Session, p mhfpacket.MHFPacket) {}

func handleMsgMhfServerCommand(s *Session, p mhfpacket.MHFPacket) {}

func handleMsgMhfAnnounce(s *Session, p mhfpacket.MHFPacket) {}

func handleMsgMhfSetLoginwindow(s *Session, p mhfpacket.MHFPacket) {}

func handleMsgSysTransBinary(s *Session, p mhfpacket.MHFPacket) {}

func handleMsgSysCollectBinary(s *Session, p mhfpacket.MHFPacket) {}

func handleMsgSysGetState(s *Session, p mhfpacket.MHFPacket) {}

func handleMsgSysSerialize(s *Session, p mhfpacket.MHFPacket) {}

func handleMsgSysEnumlobby(s *Session, p mhfpacket.MHFPacket) {}

func handleMsgSysEnumuser(s *Session, p mhfpacket.MHFPacket) {}

func handleMsgSysInfokyserver(s *Session, p mhfpacket.MHFPacket) {}

func handleMsgMhfGetCaUniqueID(s *Session, p mhfpacket.MHFPacket) {}

func handleMsgMhfEnumerateItem(s *Session, p mhfpacket.MHFPacket) {}

func handleMsgMhfAcquireItem(s *Session, p mhfpacket.MHFPacket) {}

func handleMsgMhfTransferItem(s *Session, p mhfpacket.MHFPacket) {
	pkt := p.(*mhfpacket.MsgMhfTransferItem)
	doAckSimpleSucceed(s, pkt.AckHandle, []byte{0x00, 0x00, 0x00, 0x00})
}

func handleMsgMhfEnumeratePrice(s *Session, p mhfpacket.MHFPacket) {
	pkt := p.(*mhfpacket.MsgMhfEnumeratePrice)
	//resp := byteframe.NewByteFrame()
	//resp.WriteUint16(0) // Entry type 1 count
	//resp.WriteUint16(0) // Entry type 2 count
	// directly lifted for now because lacking it crashes the counter on having actual events present
	data, _ := hex.DecodeString("0000000066000003E800000000007300640100000320000000000006006401000003200000000000300064010000044C00000000007200640100000384000000000034006401000003840000000000140064010000051400000000006E006401000003E8000000000016006401000003E8000000000001006401000003200000000000430064010000057800000000006F006401000003840000000000330064010000044C00000000000B006401000003E800000000000F006401000006400000000000700064010000044C0000000000110064010000057800000000004C006401000003E8000000000059006401000006A400000000006D006401000005DC00000000004B006401000005DC000000000050006401000006400000000000350064010000070800000000006C0064010000044C000000000028006401000005DC00000000005300640100000640000000000060006401000005DC00000000005E0064010000051400000000007B006401000003E80000000000740064010000070800000000006B0064010000025800000000001B0064010000025800000000001C006401000002BC00000000001F006401000006A400000000007900640100000320000000000008006401000003E80000000000150064010000070800000000007A0064010000044C00000000000E00640100000640000000000055006401000007D0000000000002006401000005DC00000000002F0064010000064000000000002A0064010000076C00000000007E006401000002BC0000000000440064010000038400000000005C0064010000064000000000005B006401000006A400000000007D0064010000076C00000000007F006401000005DC0000000000540064010000064000000000002900640100000960000000000024006401000007D0000000000081006401000008340000000000800064010000038400000000001A006401000003E800000000002D0064010000038400000000004A006401000006A400000000005A00640100000384000000000027006401000007080000000000830064010000076C000000000040006401000006400000000000690064010000044C000000000025006401000004B000000000003100640100000708000000000082006401000003E800000000006500640100000640000000000051006401000007D000000000008C0064010000070800000000004D0064010000038400000000004E0064010000089800000000008B006401000004B000000000002E006401000009600000000000920064010000076C00000000008E00640100000514000000000068006401000004B000000000002B006401000003E800000000002C00640100000BB8000000000093006401000008FC00000000009000640100000AF0000000000094006401000006A400000000008D0064010000044C000000000052006401000005DC00000000004F006401000008980000000000970064010000070800000000006A0064010000064000000000005F00640100000384000000000026006401000008FC000000000096006401000007D00000000000980064010000076C000000000041006401000006A400000000003B006401000007080000000000360064010000083400000000009F00640100000A2800000000009A0064010000076C000000000021006401000007D000000000006300640100000A8C0000000000990064010000089800000000009E006401000007080000000000A100640100000C1C0000000000A200640100000C800000000000A400640100000DAC0000000000A600640100000C800000000000A50064010010")
	doAckBufSucceed(s, pkt.AckHandle, data)
}

func handleMsgMhfEnumerateRanking(s *Session, p mhfpacket.MHFPacket) {
	pkt := p.(*mhfpacket.MsgMhfEnumerateRanking)

	resp := byteframe.NewByteFrame()
	resp.WriteUint32(0)
	resp.WriteUint32(0)
	resp.WriteUint32(0)
	resp.WriteUint32(0)
	resp.WriteUint32(0)
	resp.WriteUint8(0)
	resp.WriteUint8(0)  // Some string length following this field.
	resp.WriteUint16(0) // Entry type 1 count
	resp.WriteUint8(0)  // Entry type 2 count

	doAckBufSucceed(s, pkt.AckHandle, resp.Data())

	// Update the client's rights as well:
	updateRights(s)
}

func handleMsgMhfEnumerateOrder(s *Session, p mhfpacket.MHFPacket) {
	pkt := p.(*mhfpacket.MsgMhfEnumerateOrder)
	stubEnumerateNoResults(s, pkt.AckHandle)
}

func handleMsgMhfGetExtraInfo(s *Session, p mhfpacket.MHFPacket) {}

func handleMsgMhfAcquireTitle(s *Session, p mhfpacket.MHFPacket) {}

func handleMsgMhfEnumerateTitle(s *Session, p mhfpacket.MHFPacket) {}

<<<<<<< HEAD
=======
type Item struct {
	ItemId uint16
	Amount uint16
}

>>>>>>> 13daadd7
func handleMsgMhfEnumerateUnionItem(s *Session, p mhfpacket.MHFPacket) {
	pkt := p.(*mhfpacket.MsgMhfEnumerateUnionItem)
	var boxContents []byte
	bf := byteframe.NewByteFrame()
	err := s.server.db.QueryRow("SELECT item_box FROM users, characters WHERE characters.id = $1 AND users.id = characters.user_id", int(s.charID)).Scan(&boxContents)
	if err != nil {
		s.logger.Fatal("Failed to get shared item box contents from db", zap.Error(err))
	} else {
		if len(boxContents) == 0 {
			bf.WriteUint32(0x00)
		} else {
			amount := len(boxContents) / 4
			bf.WriteUint16(uint16(amount))
			bf.WriteUint32(0x00)
			bf.WriteUint16(0x00)
			for i := 0; i < amount; i++ {
				bf.WriteUint32(binary.BigEndian.Uint32(boxContents[i*4 : i*4+4]))
				if i+1 != amount {
					bf.WriteUint64(0x00)
				}
			}
		}
	}
	doAckBufSucceed(s, pkt.AckHandle, bf.Data())
<<<<<<< HEAD
}

func handleMsgMhfUpdateUnionItem(s *Session, p mhfpacket.MHFPacket) {
	pkt := p.(*mhfpacket.MsgMhfUpdateUnionItem)
	// Get item cache from DB
	var boxContents []byte
	var oldItems []Item
=======

}

func handleMsgMhfUpdateUnionItem(s *Session, p mhfpacket.MHFPacket) {
	pkt := p.(*mhfpacket.MsgMhfUpdateUnionItem)
	// Get item cache from DB
	var boxContents []byte
	var oldItems []Item

	err := s.server.db.QueryRow("SELECT item_box FROM users, characters WHERE characters.id = $1 AND users.id = characters.user_id", int(s.charID)).Scan(&boxContents)
	if err != nil {
		s.logger.Fatal("Failed to get shared item box contents from db", zap.Error(err))
	} else {
		amount := len(boxContents) / 4
		oldItems = make([]Item, amount)
		for i := 0; i < amount; i++ {
			oldItems[i].ItemId = binary.BigEndian.Uint16(boxContents[i*4 : i*4+2])
			oldItems[i].Amount = binary.BigEndian.Uint16(boxContents[i*4+2 : i*4+4])
		}
	}

	// Update item stacks
	newItems := make([]Item, len(oldItems))
	copy(newItems, oldItems)
	for i := 0; i < int(pkt.Amount); i++ {
		for j := 0; j <= len(oldItems); j++ {
			if j == len(oldItems) {
				var newItem Item
				newItem.ItemId = pkt.Items[i].ItemId
				newItem.Amount = pkt.Items[i].Amount
				newItems = append(newItems, newItem)
				break
			}
			if pkt.Items[i].ItemId == oldItems[j].ItemId {
				newItems[j].Amount = pkt.Items[i].Amount
				break
			}
		}
	}

	// Delete empty item stacks
	for i := len(newItems) - 1; i >= 0; i-- {
		if int(newItems[i].Amount) == 0 {
			copy(newItems[i:], newItems[i+1:])
			newItems[len(newItems)-1] = make([]Item, 1)[0]
			newItems = newItems[:len(newItems)-1]
		}
	}

	// Create new item cache
	bf := byteframe.NewByteFrame()
	for i := 0; i < len(newItems); i++ {
		bf.WriteUint16(newItems[i].ItemId)
		bf.WriteUint16(newItems[i].Amount)
	}

	// Upload new item cache
	_, err = s.server.db.Exec("UPDATE users SET item_box = $1 FROM characters WHERE  users.id = characters.user_id AND characters.id = $2", bf.Data(), int(s.charID))
	if err != nil {
		s.logger.Fatal("Failed to update shared item box contents in db", zap.Error(err))
	}
	doAckSimpleSucceed(s, pkt.AckHandle, []byte{0x00, 0x00, 0x00, 0x00})

}
>>>>>>> 13daadd7

	err := s.server.db.QueryRow("SELECT item_box FROM users, characters WHERE characters.id = $1 AND users.id = characters.user_id", int(s.charID)).Scan(&boxContents)
	if err != nil {
		s.logger.Fatal("Failed to get shared item box contents from db", zap.Error(err))
	} else {
		amount := len(boxContents) / 4
		oldItems = make([]Item, amount)
		for i := 0; i < amount; i++ {
			oldItems[i].ItemId = binary.BigEndian.Uint16(boxContents[i*4 : i*4+2])
			oldItems[i].Amount = binary.BigEndian.Uint16(boxContents[i*4+2 : i*4+4])
		}
	}

	// Update item stacks
	newItems := make([]Item, len(oldItems))
	copy(newItems, oldItems)
	for i := 0; i < int(pkt.Amount); i++ {
		for j := 0; j <= len(oldItems); j++ {
			if j == len(oldItems) {
				var newItem Item
				newItem.ItemId = pkt.Items[i].ItemId
				newItem.Amount = pkt.Items[i].Amount
				newItems = append(newItems, newItem)
				break
			}
			if pkt.Items[i].ItemId == oldItems[j].ItemId {
				newItems[j].Amount = pkt.Items[i].Amount
				break
			}
		}
	}

	// Delete empty item stacks
	for i := len(newItems) - 1; i >= 0; i-- {
		if int(newItems[i].Amount) == 0 {
			copy(newItems[i:], newItems[i+1:])
			newItems[len(newItems)-1] = make([]Item, 1)[0]
			newItems = newItems[:len(newItems)-1]
		}
	}

	// Create new item cache
	bf := byteframe.NewByteFrame()
	for i := 0; i < len(newItems); i++ {
		bf.WriteUint16(newItems[i].ItemId)
		bf.WriteUint16(newItems[i].Amount)
	}

	// Upload new item cache
	_, err = s.server.db.Exec("UPDATE users SET item_box = $1 FROM characters WHERE  users.id = characters.user_id AND characters.id = $2", bf.Data(), int(s.charID))
	if err != nil {
		s.logger.Fatal("Failed to update shared item box contents in db", zap.Error(err))
	}
	doAckSimpleSucceed(s, pkt.AckHandle, []byte{0x00, 0x00, 0x00, 0x00})
}

func handleMsgMhfAcquireCafeItem(s *Session, p mhfpacket.MHFPacket) {
	pkt := p.(*mhfpacket.MsgMhfAcquireCafeItem)
	var netcafe_points int
	err := s.server.db.QueryRow("UPDATE characters SET netcafe_points = netcafe_points - $1 WHERE id = $2 RETURNING netcafe_points", pkt.PointCost, s.charID).Scan(&netcafe_points)
	if err != nil {
		s.logger.Fatal("Failed to get plate data savedata from db", zap.Error(err))
	}
	resp := byteframe.NewByteFrame()
	resp.WriteUint32(uint32(netcafe_points))
	doAckSimpleSucceed(s, pkt.AckHandle, resp.Data())
}

func handleMsgMhfUpdateCafepoint(s *Session, p mhfpacket.MHFPacket) {
	pkt := p.(*mhfpacket.MsgMhfUpdateCafepoint)
	var netcafe_points int
	err := s.server.db.QueryRow("SELECT COALESCE(netcafe_points, 0) FROM characters WHERE id = $1", s.charID).Scan(&netcafe_points)
	if err != nil {
		s.logger.Fatal("Failed to get plate data savedata from db", zap.Error(err))
	}
	resp := byteframe.NewByteFrame()
	resp.WriteUint32(0)
	resp.WriteUint32(uint32(netcafe_points))
	doAckSimpleSucceed(s, pkt.AckHandle, resp.Data())
}

func handleMsgMhfCheckDailyCafepoint(s *Session, p mhfpacket.MHFPacket) {
	pkt := p.(*mhfpacket.MsgMhfCheckDailyCafepoint)

	// I am not sure exactly what this does, but all responses I have seen include this exact sequence of bytes
	// 1 daily, 5 daily halk pots, 3 point boosted quests, also adds 5 netcafe points but not sent to client
	// available once after midday every day

	// get next midday
	var t = Time_static()
	year, month, day := t.Date()
	midday := time.Date(year, month, day, 12, 0, 0, 0, t.Location())
	if t.After(midday) {
		midday = midday.Add(24 * time.Hour)
	}

	// get time after which daily claiming would be valid from db
	var dailyTime time.Time
	err := s.server.db.QueryRow("SELECT COALESCE(daily_time, $2) FROM characters WHERE id = $1", s.charID, time.Date(2000, 1, 1, 0, 0, 0, 0, time.UTC)).Scan(&dailyTime)
	if err != nil {
		s.logger.Fatal("Failed to get daily_time savedata from db", zap.Error(err))
	}

	if t.After(dailyTime) {
		// +5 netcafe points and setting next valid window
		_, err := s.server.db.Exec("UPDATE characters SET daily_time=$1, netcafe_points=netcafe_points::int + 5 WHERE id=$2", midday, s.charID)
		if err != nil {
			s.logger.Fatal("Failed to update daily_time and netcafe_points savedata in db", zap.Error(err))
		}
		doAckBufSucceed(s, pkt.AckHandle, []byte{0x01, 0x00, 0x00, 0x00, 0x05, 0x00, 0x00, 0x00, 0x03, 0x00, 0x00, 0x00, 0x01})
	} else {
		doAckBufSucceed(s, pkt.AckHandle, []byte{0x00, 0x00, 0x00, 0x00, 0x00, 0x00, 0x00, 0x00, 0x00, 0x00, 0x00, 0x00, 0x00})
	}
}

func handleMsgMhfGetCogInfo(s *Session, p mhfpacket.MHFPacket) {}

func handleMsgMhfCheckMonthlyItem(s *Session, p mhfpacket.MHFPacket) {}

func handleMsgMhfAcquireMonthlyItem(s *Session, p mhfpacket.MHFPacket) {}

func handleMsgMhfCheckWeeklyStamp(s *Session, p mhfpacket.MHFPacket) {
	pkt := p.(*mhfpacket.MsgMhfCheckWeeklyStamp)

	resp := byteframe.NewByteFrame()
	resp.WriteUint16(0x000E)
	resp.WriteUint16(0x0001)
	resp.WriteUint16(0x0000)
	resp.WriteUint16(0x0000) // 0x0000 stops the vaguely annoying log in pop up
	resp.WriteUint32(0)
	resp.WriteUint32(0x5dddcbb3) // Timestamp

	doAckBufSucceed(s, pkt.AckHandle, resp.Data())
}

func handleMsgMhfExchangeWeeklyStamp(s *Session, p mhfpacket.MHFPacket) {}

func handleMsgMhfEnumerateGuacot(s *Session, p mhfpacket.MHFPacket) {
	pkt := p.(*mhfpacket.MsgMhfEnumerateGuacot)
	var data bool
	err := s.server.db.QueryRow("SELECT gook0status FROM gook WHERE id = $1", s.charID).Scan(&data)
	if err == nil {
		tempresp := byteframe.NewByteFrame()
		count := uint16(0)
		var gook0 []byte
		var gook1 []byte
		var gook2 []byte
		var gook3 []byte
		var gook4 []byte
		var gook5 []byte
		var gook0status bool
		var gook1status bool
		var gook2status bool
		var gook3status bool
		var gook4status bool
		var gook5status bool
		_ = s.server.db.QueryRow("SELECT gook0 FROM gook WHERE id = $1", s.charID).Scan(&gook0)
		_ = s.server.db.QueryRow("SELECT gook1 FROM gook WHERE id = $1", s.charID).Scan(&gook1)
		_ = s.server.db.QueryRow("SELECT gook2 FROM gook WHERE id = $1", s.charID).Scan(&gook2)
		_ = s.server.db.QueryRow("SELECT gook3 FROM gook WHERE id = $1", s.charID).Scan(&gook3)
		_ = s.server.db.QueryRow("SELECT gook4 FROM gook WHERE id = $1", s.charID).Scan(&gook4)
		_ = s.server.db.QueryRow("SELECT gook5 FROM gook WHERE id = $1", s.charID).Scan(&gook5)
		_ = s.server.db.QueryRow("SELECT gook0status FROM gook WHERE id = $1", s.charID).Scan(&gook0status)
		_ = s.server.db.QueryRow("SELECT gook1status FROM gook WHERE id = $1", s.charID).Scan(&gook1status)
		_ = s.server.db.QueryRow("SELECT gook2status FROM gook WHERE id = $1", s.charID).Scan(&gook2status)
		_ = s.server.db.QueryRow("SELECT gook3status FROM gook WHERE id = $1", s.charID).Scan(&gook3status)
		_ = s.server.db.QueryRow("SELECT gook4status FROM gook WHERE id = $1", s.charID).Scan(&gook4status)
		_ = s.server.db.QueryRow("SELECT gook5status FROM gook WHERE id = $1", s.charID).Scan(&gook5status)
		if gook0status == true {
			count++
			tempresp.WriteBytes(gook0)
		}
		if gook1status == true {
			count++
			tempresp.WriteBytes(gook1)
		}
		if gook2status == true {
			count++
			tempresp.WriteBytes(gook2)
		}
		if gook3status == true {
			count++
			tempresp.WriteBytes(gook3)
		}
		if gook4status == true {
			count++
			tempresp.WriteBytes(gook4)
		}
		if gook5status == true {
			count++
			tempresp.WriteBytes(gook5)
		}
		if count == uint16(0) {
			doAckBufSucceed(s, pkt.AckHandle, []byte{0x00, 0x00, 0x00, 0x00})
		} else {
			resp := byteframe.NewByteFrame()
			resp.WriteUint16(count)
			resp.WriteBytes(tempresp.Data())
			doAckBufSucceed(s, pkt.AckHandle, resp.Data())
		}
	} else {
		doAckBufSucceed(s, pkt.AckHandle, []byte{0x00, 0x00, 0x00, 0x00})
	}
}

func handleMsgMhfUpdateGuacot(s *Session, p mhfpacket.MHFPacket) {
	pkt := p.(*mhfpacket.MsgMhfUpdateGuacot)
	count := int(pkt.EntryCount)
	fmt.Printf("handleMsgMhfUpdateGuacot:%d\n", count)
	if count == 0 {
		_, err := s.server.db.Exec("INSERT INTO gook(id,gook0status,gook1status,gook2status,gook3status,gook4status,gook5status) VALUES($1,bool(false),bool(false),bool(false),bool(false),bool(false),bool(false))", s.charID)
		if err != nil {
			fmt.Printf("INSERT INTO gook failure\n")
		}
	} else {
		for i := 0; i < int(pkt.EntryCount); i++ {
			gookindex := int(pkt.Entries[i].Unk0)
			buf := pkt.GuacotUpdateEntryToBytes(pkt.Entries[i])
			//fmt.Printf("gookindex:%d\n", gookindex)
			switch gookindex {
			case 0:
				s.server.db.Exec("UPDATE gook SET gook0 = $1 WHERE id = $2", buf, s.charID)
				if pkt.Entries[i].Unk1 != uint16(0) {
					s.server.db.Exec("UPDATE gook SET gook0status = $1 WHERE id = $2", bool(true), s.charID)
				} else {
					s.server.db.Exec("UPDATE gook SET gook0status = $1 WHERE id = $2", bool(false), s.charID)
				}
			case 1:
				s.server.db.Exec("UPDATE gook SET gook1 = $1 WHERE id = $2", buf, s.charID)
				if pkt.Entries[i].Unk1 != uint16(0) {
					s.server.db.Exec("UPDATE gook SET gook1status = $1 WHERE id = $2", bool(true), s.charID)
				} else {
					s.server.db.Exec("UPDATE gook SET gook1status = $1 WHERE id = $2", bool(false), s.charID)
				}
			case 2:
				s.server.db.Exec("UPDATE gook SET gook2 = $1 WHERE id = $2", buf, s.charID)
				if pkt.Entries[i].Unk1 != uint16(0) {
					s.server.db.Exec("UPDATE gook SET gook2status = $1 WHERE id = $2", bool(true), s.charID)
				} else {
					s.server.db.Exec("UPDATE gook SET gook2status = $1 WHERE id = $2", bool(false), s.charID)
				}
			case 3:
				s.server.db.Exec("UPDATE gook SET gook3 = $1 WHERE id = $2", buf, s.charID)
				if pkt.Entries[i].Unk1 != uint16(0) {
					s.server.db.Exec("UPDATE gook SET gook3status = $1 WHERE id = $2", bool(true), s.charID)
				} else {
					s.server.db.Exec("UPDATE gook SET gook3status = $1 WHERE id = $2", bool(false), s.charID)
				}
			case 4:
				s.server.db.Exec("UPDATE gook SET gook4 = $1 WHERE id = $2", buf, s.charID)
				if pkt.Entries[i].Unk1 != uint16(0) {
					s.server.db.Exec("UPDATE gook SET gook4status = $1 WHERE id = $2", bool(true), s.charID)
				} else {
					s.server.db.Exec("UPDATE gook SET gook4status = $1 WHERE id = $2", bool(false), s.charID)
				}
			}
		}
	}
	doAckSimpleSucceed(s, pkt.AckHandle, []byte{0x00, 0x00, 0x00, 0x00})
}

func handleMsgMhfInfoScenarioCounter(s *Session, p mhfpacket.MHFPacket) {

	pkt := p.(*mhfpacket.MsgMhfInfoScenarioCounter)

	scenarioCounter := []struct {
		Unk0 uint32 // Main ID?
		Unk1 uint8
		Unk2 uint8
	}{
		{
			Unk0: 0x00000000,
			Unk1: 1,
			Unk2: 4,
		},
		{
			Unk0: 0x00000001,
			Unk1: 1,
			Unk2: 4,
		},
		{
			Unk0: 0x00000002,
			Unk1: 1,
			Unk2: 4,
		},
		{
			Unk0: 0x00000003,
			Unk1: 1,
			Unk2: 4,
		},
		{
			Unk0: 0x00000004,
			Unk1: 1,
			Unk2: 4,
		},
		{
			Unk0: 0x00000005,
			Unk1: 1,
			Unk2: 4,
		},
		{
			Unk0: 0x00000006,
			Unk1: 1,
			Unk2: 4,
		},
		{
			Unk0: 0x00000007,
			Unk1: 1,
			Unk2: 4,
		},
		{
			Unk0: 0x00000008,
			Unk1: 1,
			Unk2: 4,
		},
		{
			Unk0: 0x00000009,
			Unk1: 1,
			Unk2: 4,
		},
		{
			Unk0: 0x0000000A,
			Unk1: 1,
			Unk2: 4,
		},
		{
			Unk0: 0x0000000B,
			Unk1: 1,
			Unk2: 4,
		},
		{
			Unk0: 0x0000000C,
			Unk1: 1,
			Unk2: 4,
		},
		{
			Unk0: 0x0000000D,
			Unk1: 1,
			Unk2: 4,
		},
		{
			Unk0: 0x0000000E,
			Unk1: 1,
			Unk2: 4,
		},
		{
			Unk0: 0x00000032,
			Unk1: 1,
			Unk2: 5,
		},
		{
			Unk0: 0x00000033,
			Unk1: 1,
			Unk2: 5,
		},
		{
			Unk0: 0x00000034,
			Unk1: 1,
			Unk2: 5,
		},
		{
			Unk0: 0x00000035,
			Unk1: 1,
			Unk2: 5,
		},
		{
			Unk0: 0x00000036,
			Unk1: 1,
			Unk2: 5,
		},
		{
			Unk0: 0x00000037,
			Unk1: 1,
			Unk2: 5,
		},
		{
			Unk0: 0x00000038,
			Unk1: 1,
			Unk2: 5,
		},
		{
			Unk0: 0x0000003A,
			Unk1: 1,
			Unk2: 5,
		},
		{
			Unk0: 0x0000003F,
			Unk1: 1,
			Unk2: 5,
		},
		{
			Unk0: 0x00000040,
			Unk1: 1,
			Unk2: 5,
		},
		{
			Unk0: 0x00000041,
			Unk1: 1,
			Unk2: 5,
		},
		{
			Unk0: 0x00000047,
			Unk1: 1,
			Unk2: 5,
		},
		{
			Unk0: 0x0000004B,
			Unk1: 1,
			Unk2: 5,
		},
		{
			Unk0: 0x0000003D,
			Unk1: 1,
			Unk2: 5,
		},
		{
			Unk0: 0x00000044,
			Unk1: 1,
			Unk2: 5,
		},
		{
			Unk0: 0x00000042,
			Unk1: 1,
			Unk2: 5,
		},
		{
			Unk0: 0x0000004C,
			Unk1: 1,
			Unk2: 5,
		},
		{
			Unk0: 0x00000046,
			Unk1: 1,
			Unk2: 5,
		},
		{
			Unk0: 0x0000004D,
			Unk1: 1,
			Unk2: 5,
		},
		{
			Unk0: 0x00000048,
			Unk1: 1,
			Unk2: 5,
		},
		{
			Unk0: 0x0000004A,
			Unk1: 1,
			Unk2: 5,
		},
		{
			Unk0: 0x00000049,
			Unk1: 1,
			Unk2: 5,
		},
		{
			Unk0: 0x0000004E,
			Unk1: 1,
			Unk2: 5,
		},
		{
			Unk0: 0x00000045,
			Unk1: 1,
			Unk2: 5,
		},
		{
			Unk0: 0x0000003E,
			Unk1: 1,
			Unk2: 5,
		},
		{
			Unk0: 0x0000004F,
			Unk1: 1,
			Unk2: 5,
		},
	}

	resp := byteframe.NewByteFrame()
	resp.WriteUint8(uint8(len(scenarioCounter))) // Entry count
	for _, entry := range scenarioCounter {
		resp.WriteUint32(entry.Unk0)
		resp.WriteUint8(entry.Unk1)
		resp.WriteUint8(entry.Unk2)
	}

	doAckBufSucceed(s, pkt.AckHandle, resp.Data())

	// DEBUG, DELETE ME!
	/*
		data, err := ioutil.ReadFile(filepath.Join(s.server.erupeConfig.BinPath, "debug/info_scenario_counter_resp.bin"))
		if err != nil {
			panic(err)
		}

		doAckBufSucceed(s, pkt.AckHandle, data)
	*/

}

func handleMsgMhfGetBbsSnsStatus(s *Session, p mhfpacket.MHFPacket) {}

func handleMsgMhfApplyBbsArticle(s *Session, p mhfpacket.MHFPacket) {}

func handleMsgMhfGetEtcPoints(s *Session, p mhfpacket.MHFPacket) {
	pkt := p.(*mhfpacket.MsgMhfGetEtcPoints)

	resp := byteframe.NewByteFrame()
	resp.WriteUint8(0x3) // Maybe a count of uint32(s)?
	resp.WriteUint32(0)
	resp.WriteUint32(14)
	resp.WriteUint32(14)

	doAckBufSucceed(s, pkt.AckHandle, resp.Data())
}

func handleMsgMhfUpdateEtcPoint(s *Session, p mhfpacket.MHFPacket) {
	pkt := p.(*mhfpacket.MsgMhfUpdateEtcPoint)
	doAckSimpleSucceed(s, pkt.AckHandle, []byte{0x00, 0x00, 0x00, 0x00, 0x00, 0x00, 0x00, 0x00})
}

func handleMsgMhfStampcardStamp(s *Session, p mhfpacket.MHFPacket) {
	pkt := p.(*mhfpacket.MsgMhfStampcardStamp)
	// TODO: Work out where it gets existing stamp count from, its format and then
	// update the actual sent values to be correct
	doAckBufSucceed(s, pkt.AckHandle, []byte{0x03, 0xe7, 0x03, 0xe7, 0x02, 0x99, 0x02, 0x9c, 0x00, 0x00, 0x00, 0x00, 0x14, 0xf8, 0x69, 0x54})
}

func handleMsgMhfStampcardPrize(s *Session, p mhfpacket.MHFPacket) {}

func handleMsgMhfUnreserveSrg(s *Session, p mhfpacket.MHFPacket) {}

func handleMsgMhfReadBeatLevel(s *Session, p mhfpacket.MHFPacket) {
	pkt := p.(*mhfpacket.MsgMhfReadBeatLevel)

	// This response is fixed and will never change on JP,
	// but I've left it dynamic for possible other client differences.
	resp := byteframe.NewByteFrame()
	for i := 0; i < int(pkt.ValidIDCount); i++ {
		resp.WriteUint32(pkt.IDs[i])
		resp.WriteUint32(1)
		resp.WriteUint32(1)
		resp.WriteUint32(1)
	}

	doAckBufSucceed(s, pkt.AckHandle, resp.Data())
}

func handleMsgMhfUpdateBeatLevel(s *Session, p mhfpacket.MHFPacket) {
	pkt := p.(*mhfpacket.MsgMhfUpdateBeatLevel)

	doAckBufSucceed(s, pkt.AckHandle, []byte{0x00, 0x00, 0x00, 0x00})
}

func handleMsgMhfReadBeatLevelAllRanking(s *Session, p mhfpacket.MHFPacket) {}

func handleMsgMhfReadBeatLevelMyRanking(s *Session, p mhfpacket.MHFPacket) {}

func handleMsgMhfReadLastWeekBeatRanking(s *Session, p mhfpacket.MHFPacket) {}

func handleMsgMhfGetFixedSeibatuRankingTable(s *Session, p mhfpacket.MHFPacket) {}

func handleMsgMhfKickExportForce(s *Session, p mhfpacket.MHFPacket) {}

func handleMsgMhfGetEarthStatus(s *Session, p mhfpacket.MHFPacket) {
	pkt := p.(*mhfpacket.MsgMhfGetEarthStatus)

	// TODO(Andoryuuta): Track down format for this data,
	//	it can somehow be parsed as 8*uint32 chunks if the header is right.
	/*
		BEFORE ack-refactor:
			resp := byteframe.NewByteFrame()
			resp.WriteUint32(0)
			resp.WriteUint32(0)

			s.QueueAck(pkt.AckHandle, resp.Data())
	*/
	doAckSimpleSucceed(s, pkt.AckHandle, []byte{0x00, 0x00, 0x00, 0x00})
}

func handleMsgMhfRegistSpabiTime(s *Session, p mhfpacket.MHFPacket) {}

func handleMsgMhfGetEarthValue(s *Session, p mhfpacket.MHFPacket) {
	pkt := p.(*mhfpacket.MsgMhfGetEarthValue)
	var earthValues []struct{ Unk0, Unk1, Unk2, Unk3, Unk4, Unk5 uint32 }
	if pkt.ReqType == 3 {
		earthValues = []struct {
			Unk0, Unk1, Unk2, Unk3, Unk4, Unk5 uint32
		}{
			// TW identical to JP
			{
				Unk0: 0x03E9,
				Unk1: 0x24,
			},
			{
				Unk0: 0x2329,
				Unk1: 0x03,
			},
			{
				Unk0: 0x232A,
				Unk1: 0x0A,
				Unk2: 0x012C,
			},
		}
	} else if pkt.ReqType == 2 {
		earthValues = []struct {
			Unk0, Unk1, Unk2, Unk3, Unk4, Unk5 uint32
		}{
			// JP response was empty
			{
				Unk0: 0x01,
				Unk1: 0x168B,
			},
			{
				Unk0: 0x02,
				Unk1: 0x0737,
			},
		}
	} else if pkt.ReqType == 1 {
		earthValues = []struct {
			Unk0, Unk1, Unk2, Unk3, Unk4, Unk5 uint32
		}{
			// JP simply sent 01 and 02 respectively
			{
				Unk0: 0x01,
				Unk1: 0x0138,
			},
			{
				Unk0: 0x02,
				Unk1: 0x63,
			},
		}
	}

	resp := byteframe.NewByteFrame()
	resp.WriteUint32(0x0A218EAD)               // Unk shared ID. Sent in response of MSG_MHF_GET_TOWER_INFO, MSG_MHF_GET_PAPER_DATA etc.
	resp.WriteUint32(0)                        // Unk
	resp.WriteUint32(0)                        // Unk
	resp.WriteUint32(uint32(len(earthValues))) // value count
	for _, v := range earthValues {
		resp.WriteUint32(v.Unk0)
		resp.WriteUint32(v.Unk1)
		resp.WriteUint32(v.Unk2)
		resp.WriteUint32(v.Unk3)
		resp.WriteUint32(v.Unk4)
		resp.WriteUint32(v.Unk5)
	}

	doAckBufSucceed(s, pkt.AckHandle, resp.Data())
}

func handleMsgMhfDebugPostValue(s *Session, p mhfpacket.MHFPacket) {}

func handleMsgMhfGetNotice(s *Session, p mhfpacket.MHFPacket) {}

func handleMsgMhfPostNotice(s *Session, p mhfpacket.MHFPacket) {}

func handleMsgMhfGetRandFromTable(s *Session, p mhfpacket.MHFPacket) {}

func handleMsgMhfGetTinyBin(s *Session, p mhfpacket.MHFPacket) {
	pkt := p.(*mhfpacket.MsgMhfGetTinyBin)
	// requested after conquest quests
	doAckBufSucceed(s, pkt.AckHandle, []byte{})
}

func handleMsgMhfPostTinyBin(s *Session, p mhfpacket.MHFPacket) {}

func handleMsgMhfGetSenyuDailyCount(s *Session, p mhfpacket.MHFPacket) {}

func handleMsgMhfGetSeibattle(s *Session, p mhfpacket.MHFPacket) {
	pkt := p.(*mhfpacket.MsgMhfGetSeibattle)
	stubGetNoResults(s, pkt.AckHandle)
}

func handleMsgMhfPostSeibattle(s *Session, p mhfpacket.MHFPacket) {}

func handleMsgMhfGetRyoudama(s *Session, p mhfpacket.MHFPacket) {
	pkt := p.(*mhfpacket.MsgMhfGetRyoudama)
	// likely guild related
	// REQ: 00 04 13 53 8F 18 00
	// RSP: 0A 21 8E AD 00 00 00 00 00 00 00 00 00 00 00 01 00 01 FE 4E
	// REQ: 00 06 13 53 8F 18 00
	// RSP: 0A 21 8E AD 00 00 00 00 00 00 00 00 00 00 00 01 00 00 00 00 00 00 00 00
	// REQ: 00 05 13 53 8F 18 00
	// RSP: 0A 21 8E AD 00 00 00 00 00 00 00 00 00 00 00 0E 2A 15 9E CC 00 00 00 01 82 79 83 4E 83 8A 81 5B 83 69 00 00 00 00 1E 55 B0 2F 00 00 00 01 8D F7 00 00 00 00 00 00 00 00 00 00 00 00 2A 15 9E CC 00 00 00 02 82 79 83 4E 83 8A 81 5B 83 69 00 00 00 00 03 D5 30 56 00 00 00 02 95 BD 91 F2 97 42 00 00 00 00 00 00 00 00 3F 57 76 9F 00 00 00 03 93 56 92 6E 96 B3 97 70 00 00 00 00 00 00 38 D9 0E C4 00 00 00 03 87 64 83 78 83 42 00 00 00 00 00 00 00 00 23 F3 B9 77 00 00 00 04 82 B3 82 CC 82 DC 82 E9 81 99 00 00 00 00 3F 1B 17 9C 00 00 00 04 82 B1 82 A4 82 BD 00 00 00 00 00 00 00 00 00 B9 F9 C0 00 00 00 05 82 CD 82 E9 82 A9 00 00 00 00 00 00 00 00 23 9F 9A EA 00 00 00 05 83 70 83 62 83 4C 83 83 83 49 00 00 00 00 38 D9 0E C4 00 00 00 06 87 64 83 78 83 42 00 00 00 00 00 00 00 00 1E 55 B0 2F 00 00 00 06 8D F7 00 00 00 00 00 00 00 00 00 00 00 00 03 D5 30 56 00 00 00 07 95 BD 91 F2 97 42 00 00 00 00 00 00 00 00 02 D3 B8 77 00 00 00 07 6F 77 6C 32 35 32 35 00 00 00 00 00 00 00
	data, _ := hex.DecodeString("0A218EAD0000000000000000000000010000000000000000")
	doAckBufSucceed(s, pkt.AckHandle, data)
}

func handleMsgMhfPostRyoudama(s *Session, p mhfpacket.MHFPacket) {}

func handleMsgMhfGetTenrouirai(s *Session, p mhfpacket.MHFPacket) {
	// if the game gets bad responses for this it breaks the ability to save
	pkt := p.(*mhfpacket.MsgMhfGetTenrouirai)
	var data []byte
	var err error
	if pkt.Unk0 == 1 {
		data, err = hex.DecodeString("0A218EAD000000000000000000000001010000000000060010")
	} else if pkt.Unk2 == 4 {
		data, err = hex.DecodeString("0A218EAD0000000000000000000000210101005000000202010102020104001000000202010102020106003200000202010002020104000C003202020101020201030032000002020101020202059C4000000202010002020105C35000320202010102020201003C00000202010102020203003200000201010001020203002800320201010101020204000C00000201010101020206002800000201010001020101003C00320201020101020105C35000000301020101020106003200000301020001020104001000320301020101020105C350000003010201010202030028000003010200010201030032003203010201010202059C4000000301020101010206002800000301020001010201003C00320301020101010206003200000301020101010204000C000003010200010101010050003203010201010101059C40000003010201010101030032000003010200010101040010003203010001010101060032000003010001010102030028000003010001010101010050003203010000010102059C4000000301000001010206002800000301000001010010")
	} else {
		data = []byte{0x00, 0x00, 0x00, 0x00}
		s.logger.Info("GET_TENROUIRAI request for unknown type")
	}
	if err != nil {
		panic(err)
	}
	doAckBufSucceed(s, pkt.AckHandle, data)
}

func handleMsgMhfPostTenrouirai(s *Session, p mhfpacket.MHFPacket) {
	pkt := p.(*mhfpacket.MsgMhfPostTenrouirai)
	doAckSimpleSucceed(s, pkt.AckHandle, []byte{0x00, 0x00, 0x00, 0x00, 0x00, 0x00, 0x00, 0x00})
}

func handleMsgMhfGetDailyMissionMaster(s *Session, p mhfpacket.MHFPacket) {}

func handleMsgMhfGetDailyMissionPersonal(s *Session, p mhfpacket.MHFPacket) {}

func handleMsgMhfSetDailyMissionPersonal(s *Session, p mhfpacket.MHFPacket) {}

func handleMsgMhfGetEquipSkinHist(s *Session, p mhfpacket.MHFPacket) {
	pkt := p.(*mhfpacket.MsgMhfGetEquipSkinHist)
	// Transmog / reskin system,  bitmask of 3200 bytes length
	// presumably divided by 5 sections for 5120 armour IDs covered
	// +10,000 for actual ID to be unlocked by each bit
	// Returning 3200 bytes of FF just unlocks everything for now
	var data []byte
	err := s.server.db.QueryRow("SELECT COALESCE(skin_hist::bytea, $2::bytea) FROM characters WHERE id = $1", s.charID, make([]byte, 0xC80)).Scan(&data)
	if err != nil {
		s.logger.Fatal("Failed to get skin_hist savedata from db", zap.Error(err))
	}
	doAckBufSucceed(s, pkt.AckHandle, data)
}

func handleMsgMhfUpdateEquipSkinHist(s *Session, p mhfpacket.MHFPacket) {
	pkt := p.(*mhfpacket.MsgMhfUpdateEquipSkinHist)
	// sends a raw armour ID back that needs to be mapped into the persistent bitmask above (-10,000)
	var data []byte
	err := s.server.db.QueryRow("SELECT COALESCE(skin_hist, $2) FROM characters WHERE id = $1", s.charID, make([]byte, 0xC80)).Scan(&data)
	if err != nil {
		s.logger.Fatal("Failed to get skin_hist from db", zap.Error(err))
	}

	var bit int
	var startByte int
	switch pkt.MogType {
	case 0: // legs
		bit = int(pkt.ArmourID) - 10000
		startByte = 0
	case 1:
		bit = int(pkt.ArmourID) - 10000
		startByte = 640
	case 2:
		bit = int(pkt.ArmourID) - 10000
		startByte = 1280
	case 3:
		bit = int(pkt.ArmourID) - 10000
		startByte = 1920
	case 4:
		bit = int(pkt.ArmourID) - 10000
		startByte = 2560
	}
	// psql set_bit could also work but I couldn't get it working
	byteInd := (bit / 8)
	bitInByte := bit % 8
	data[startByte+byteInd] |= bits.Reverse8((1 << uint(bitInByte)))
	_, err = s.server.db.Exec("UPDATE characters SET skin_hist=$1 WHERE id=$2", data, s.charID)
	if err != nil {
		panic(err)
	}
	doAckSimpleSucceed(s, pkt.AckHandle, []byte{0x00, 0x00, 0x00, 0x00})
}

func handleMsgMhfGetUdShopCoin(s *Session, p mhfpacket.MHFPacket) {
	pkt := p.(*mhfpacket.MsgMhfGetUdShopCoin)
	data, _ := hex.DecodeString("0000000000000001")
	doAckBufSucceed(s, pkt.AckHandle, data)
}

func handleMsgMhfUseUdShopCoin(s *Session, p mhfpacket.MHFPacket) {}

func handleMsgMhfGetEnhancedMinidata(s *Session, p mhfpacket.MHFPacket) {
	pkt := p.(*mhfpacket.MsgMhfGetEnhancedMinidata)
	// this looks to be the detailed chunk of information you can pull up on players in town
	var data []byte
	err := s.server.db.QueryRow("SELECT minidata FROM characters WHERE id = $1", pkt.CharID).Scan(&data)
	if err != nil {
		data = make([]byte, 0x400) // returning empty might avoid a client softlock
		//s.logger.Fatal("Failed to get minidata from db", zap.Error(err))
	}
	doAckBufSucceed(s, pkt.AckHandle, data)
}

func handleMsgMhfSetEnhancedMinidata(s *Session, p mhfpacket.MHFPacket) {
	pkt := p.(*mhfpacket.MsgMhfSetEnhancedMinidata)
	_, err := s.server.db.Exec("UPDATE characters SET minidata=$1 WHERE id=$2", pkt.RawDataPayload, s.charID)
	if err != nil {
		s.logger.Fatal("Failed to update minidata in db", zap.Error(err))
	}
	doAckSimpleSucceed(s, pkt.AckHandle, []byte{0x00, 0x00, 0x00, 0x00})
}

func handleMsgMhfGetLobbyCrowd(s *Session, p mhfpacket.MHFPacket) {
	// this requests a specific server's population but seems to have been
	// broken at some point on live as every example response across multiple
	// servers sends back the exact same information?
	// It can be worried about later if we ever get to the point where there are
	// full servers to actually need to migrate people from and empty ones to
	pkt := p.(*mhfpacket.MsgMhfGetLobbyCrowd)
	blankData := make([]byte, 0x320)
	doAckBufSucceed(s, pkt.AckHandle, blankData)
	doAckSimpleSucceed(s, pkt.AckHandle, []byte{0x00, 0x00, 0x00, 0x00})
}

func handleMsgMhfGetTrendWeapon(s *Session, p mhfpacket.MHFPacket) {
	pkt := p.(*mhfpacket.MsgMhfGetTrendWeapon)
	// TODO (Fist): Work out actual format limitations, seems to be final upgrade
	// for weapons and it traverses its upgrade tree to recommend base as final
	// 423C correlates with most popular magnet spike in use on JP
	// 2A 00 3C 44 00 3C 76 00 3F EA 01 0F 20 01 0F 50 01 0F F8 02 3C 7E 02 3D
	// F3 02 40 2A 03 3D 65 03 3F 2A 03 40 36 04 3D 59 04 41 E7 04 43 3E 05 0A
	// ED 05 0F 4C 05 0F F2 06 3A FE 06 41 E8 06 41 FA 07 3B 02 07 3F ED 07 40
	// 24 08 3D 37 08 3F 66 08 41 EC 09 3D 38 09 3F 8A 09 41 EE 0A 0E 78 0A 0F
	// AA 0A 0F F9 0B 3E 2E 0B 41 EF 0B 42 FB 0C 41 F0 0C 43 3F 0C 43 EE 0D 41 F1 0D 42 10 0D 42 3C 00 00 00 00 00 00 00 00 00 00 00 00 00 00 00 00 00 00 00 00 00 00 00 00 00 00 00 00 00 00 00 00 00 00 00 00 00 00 00 00 00 00
	doAckBufSucceed(s, pkt.AckHandle, make([]byte, 0xA9))
}

func handleMsgMhfUpdateUseTrendWeaponLog(s *Session, p mhfpacket.MHFPacket) {
	pkt := p.(*mhfpacket.MsgMhfUpdateUseTrendWeaponLog)
	doAckSimpleSucceed(s, pkt.AckHandle, []byte{0x00, 0x00, 0x00, 0x00})
}<|MERGE_RESOLUTION|>--- conflicted
+++ resolved
@@ -4,11 +4,9 @@
 	"bytes"
 	"encoding/binary"
 	"encoding/hex"
-<<<<<<< HEAD
 	"encoding/binary"
-=======
+
 	"fmt"
->>>>>>> 13daadd7
 	"io/ioutil"
 	"math/bits"
 	"math/rand"
@@ -409,14 +407,11 @@
 
 func handleMsgMhfEnumerateTitle(s *Session, p mhfpacket.MHFPacket) {}
 
-<<<<<<< HEAD
-=======
 type Item struct {
 	ItemId uint16
 	Amount uint16
 }
 
->>>>>>> 13daadd7
 func handleMsgMhfEnumerateUnionItem(s *Session, p mhfpacket.MHFPacket) {
 	pkt := p.(*mhfpacket.MsgMhfEnumerateUnionItem)
 	var boxContents []byte
@@ -441,7 +436,6 @@
 		}
 	}
 	doAckBufSucceed(s, pkt.AckHandle, bf.Data())
-<<<<<<< HEAD
 }
 
 func handleMsgMhfUpdateUnionItem(s *Session, p mhfpacket.MHFPacket) {
@@ -449,72 +443,6 @@
 	// Get item cache from DB
 	var boxContents []byte
 	var oldItems []Item
-=======
-
-}
-
-func handleMsgMhfUpdateUnionItem(s *Session, p mhfpacket.MHFPacket) {
-	pkt := p.(*mhfpacket.MsgMhfUpdateUnionItem)
-	// Get item cache from DB
-	var boxContents []byte
-	var oldItems []Item
-
-	err := s.server.db.QueryRow("SELECT item_box FROM users, characters WHERE characters.id = $1 AND users.id = characters.user_id", int(s.charID)).Scan(&boxContents)
-	if err != nil {
-		s.logger.Fatal("Failed to get shared item box contents from db", zap.Error(err))
-	} else {
-		amount := len(boxContents) / 4
-		oldItems = make([]Item, amount)
-		for i := 0; i < amount; i++ {
-			oldItems[i].ItemId = binary.BigEndian.Uint16(boxContents[i*4 : i*4+2])
-			oldItems[i].Amount = binary.BigEndian.Uint16(boxContents[i*4+2 : i*4+4])
-		}
-	}
-
-	// Update item stacks
-	newItems := make([]Item, len(oldItems))
-	copy(newItems, oldItems)
-	for i := 0; i < int(pkt.Amount); i++ {
-		for j := 0; j <= len(oldItems); j++ {
-			if j == len(oldItems) {
-				var newItem Item
-				newItem.ItemId = pkt.Items[i].ItemId
-				newItem.Amount = pkt.Items[i].Amount
-				newItems = append(newItems, newItem)
-				break
-			}
-			if pkt.Items[i].ItemId == oldItems[j].ItemId {
-				newItems[j].Amount = pkt.Items[i].Amount
-				break
-			}
-		}
-	}
-
-	// Delete empty item stacks
-	for i := len(newItems) - 1; i >= 0; i-- {
-		if int(newItems[i].Amount) == 0 {
-			copy(newItems[i:], newItems[i+1:])
-			newItems[len(newItems)-1] = make([]Item, 1)[0]
-			newItems = newItems[:len(newItems)-1]
-		}
-	}
-
-	// Create new item cache
-	bf := byteframe.NewByteFrame()
-	for i := 0; i < len(newItems); i++ {
-		bf.WriteUint16(newItems[i].ItemId)
-		bf.WriteUint16(newItems[i].Amount)
-	}
-
-	// Upload new item cache
-	_, err = s.server.db.Exec("UPDATE users SET item_box = $1 FROM characters WHERE  users.id = characters.user_id AND characters.id = $2", bf.Data(), int(s.charID))
-	if err != nil {
-		s.logger.Fatal("Failed to update shared item box contents in db", zap.Error(err))
-	}
-	doAckSimpleSucceed(s, pkt.AckHandle, []byte{0x00, 0x00, 0x00, 0x00})
-
-}
->>>>>>> 13daadd7
 
 	err := s.server.db.QueryRow("SELECT item_box FROM users, characters WHERE characters.id = $1 AND users.id = characters.user_id", int(s.charID)).Scan(&boxContents)
 	if err != nil {
