package signserver

import (
	"database/sql"
	"encoding/hex"
	"erupe-ce/common/stringsupport"
	"fmt"
	"net"
	"strings"
	"sync"

	"erupe-ce/common/byteframe"
	"erupe-ce/network"
	"go.uber.org/zap"
)

type client int

const (
	PC100 client = iota
	VITA
	PS3
	WIIU
)

// Session holds state for the sign server connection.
type Session struct {
	sync.Mutex
	logger    *zap.Logger
	server    *Server
	rawConn   net.Conn
	cryptConn *network.CryptConn
	client    client
	psn       string
}

func (s *Session) work() {
	pkt, err := s.cryptConn.ReadPacket()

	if s.server.erupeConfig.DevMode && s.server.erupeConfig.DevModeOptions.LogInboundMessages {
		fmt.Printf("\n[Client] -> [Server]\nData [%d bytes]:\n%s\n", len(pkt), hex.Dump(pkt))
	}

	if err != nil {
		return
	}
	err = s.handlePacket(pkt)
	if err != nil {
		return
	}
}

func (s *Session) handlePacket(pkt []byte) error {
	bf := byteframe.NewByteFrameFromBytes(pkt)
	reqType := string(bf.ReadNullTerminatedBytes())
	switch reqType {
	case "DLTSKEYSIGN:100", "DSGN:100":
		s.handleDSGN(bf)
	case "PS3SGN:100":
		s.client = PS3
		s.handlePSSGN(bf)
	case "VITASGN:100":
		s.client = VITA
		s.handlePSSGN(bf)
	case "WIIUSGN:100", "WIIUSGN:000":
		s.client = WIIU
		s.handleWIIUSGN(bf)
	case "VITACOGLNK:100":
		s.client = VITA
		s.handlePSNLink(bf)
	case "DELETE:100":
		token := string(bf.ReadNullTerminatedBytes())
		characterID := int(bf.ReadUint32())
		tokenID := bf.ReadUint32()
		err := s.server.deleteCharacter(characterID, token, tokenID)
		if err == nil {
			s.logger.Info("Deleted character", zap.Int("CharacterID", characterID))
			s.cryptConn.SendPacket([]byte{0x01}) // DEL_SUCCESS
		}
	default:
		s.logger.Warn("Unknown request", zap.String("reqType", reqType))
		if s.server.erupeConfig.DevMode && s.server.erupeConfig.DevModeOptions.LogInboundMessages {
			fmt.Printf("\n[Client] -> [Server]\nData [%d bytes]:\n%s\n", len(pkt), hex.Dump(pkt))
		}
	}
	return nil
}

func (s *Session) authenticate(username string, password string) {
	newCharaReq := false
	if username[len(username)-1] == 43 { // '+'
		username = username[:len(username)-1]
		newCharaReq = true
	}
	bf := byteframe.NewByteFrame()
<<<<<<< HEAD
	uid, resp := s.server.validateLogin(username, password)
	switch resp {
	case SIGN_SUCCESS:
		if newCharaReq {
			_ = s.server.newUserChara(username)
=======

	err := s.server.db.QueryRow("SELECT id, password FROM users WHERE username = $1", username).Scan(&id, &hash)
	switch {
	case err == sql.ErrNoRows:
		s.logger.Info("User not found", zap.String("Username", username))
		if s.server.erupeConfig.DevMode && s.server.erupeConfig.DevModeOptions.AutoCreateAccount {
			s.logger.Info("Creating user", zap.String("Username", username))
			id, err = s.server.registerDBAccount(username, password)
			if err == nil {
				bf.WriteBytes(s.makeSignResponse(id))
			}
		} else {
			bf.WriteUint8(uint8(SIGN_EAUTH))
>>>>>>> 19e1eae5
		}
		bf.WriteBytes(s.makeSignResponse(uid))
	default:
<<<<<<< HEAD
		bf.WriteUint8(uint8(resp))
=======
		if bcrypt.CompareHashAndPassword([]byte(hash), []byte(password)) == nil || s.client == VITA || s.client == PS3 || s.client == WIIU {
			s.logger.Debug("Passwords match!")
			if newCharaReq {
				err = s.server.newUserChara(id)
				if err != nil {
					s.logger.Error("Error adding new character to user", zap.Error(err))
					bf.WriteUint8(uint8(SIGN_EABORT))
					break
				}
			}
			// TODO: Need to auto delete user tokens after inactivity
			// exists, err := s.server.checkToken(id)
			// if err != nil {
			// 	s.logger.Info("Error checking for live tokens", zap.Error(err))
			// 	serverRespBytes = makeSignInFailureResp(SIGN_EABORT)
			// 	break
			// }
			bf.WriteBytes(s.makeSignResponse(id))
		} else {
			s.logger.Warn("Incorrect password")
			bf.WriteUint8(uint8(SIGN_EPASS))
		}
>>>>>>> 19e1eae5
	}
	if s.server.erupeConfig.DevMode && s.server.erupeConfig.DevModeOptions.LogOutboundMessages {
		fmt.Printf("\n[Server] -> [Client]\nData [%d bytes]:\n%s\n", len(bf.Data()), hex.Dump(bf.Data()))
	}
	_ = s.cryptConn.SendPacket(bf.Data())
}

func (s *Session) handleWIIUSGN(bf *byteframe.ByteFrame) {
	_ = bf.ReadBytes(1)
	wiiuKey := string(bf.ReadBytes(64))
	var reqUsername string
	err := s.server.db.QueryRow(`SELECT username FROM users WHERE wiiu_key = $1`, wiiuKey).Scan(&reqUsername)
	if err == sql.ErrNoRows {
		resp := byteframe.NewByteFrame()
		resp.WriteUint8(uint8(SIGN_ECOGLINK))
		s.cryptConn.SendPacket(resp.Data())
		return
	}
	s.authenticate(reqUsername, "")
}

func (s *Session) handlePSSGN(bf *byteframe.ByteFrame) {
	// Prevent reading malformed request
	if len(bf.DataFromCurrent()) < 128 {
		resp := byteframe.NewByteFrame()
		resp.WriteUint8(uint8(SIGN_EABORT))
		s.cryptConn.SendPacket(resp.Data())
		return
	}
	_ = bf.ReadNullTerminatedBytes() // VITA = 0000000256, PS3 = 0000000255
	_ = bf.ReadBytes(2)              // VITA = 1, PS3 = !
	_ = bf.ReadBytes(82)
	s.psn = string(bf.ReadNullTerminatedBytes())
	var uid uint32
	err := s.server.db.QueryRow(`SELECT id FROM users WHERE psn_id = $1`, s.psn).Scan(&uid)
	if err != nil {
		if err == sql.ErrNoRows {
			s.cryptConn.SendPacket(s.makeSignResponse(0))
			return
		}
		s.sendCode(SIGN_EABORT)
		return
	}
	s.cryptConn.SendPacket(s.makeSignResponse(uid))
}

func (s *Session) handlePSNLink(bf *byteframe.ByteFrame) {
	_ = bf.ReadNullTerminatedBytes() // Client ID
	credentials := strings.Split(stringsupport.SJISToUTF8(bf.ReadNullTerminatedBytes()), "\n")
	token := string(bf.ReadNullTerminatedBytes())
	uid, resp := s.server.validateLogin(credentials[0], credentials[1])
	if resp == SIGN_SUCCESS && uid > 0 {
		var psn string
		err := s.server.db.QueryRow(`SELECT psn_id FROM sign_sessions WHERE token = $1`, token).Scan(&psn)
		if err != nil {
			s.sendCode(SIGN_ECOGLINK)
			return
		}

		// Since we check for the psn_id, this will never run
		var exists int
		err = s.server.db.QueryRow(`SELECT count(*) FROM users WHERE psn_id = $1`, psn).Scan(&exists)
		if err != nil {
			s.sendCode(SIGN_ECOGLINK)
			return
		} else if exists > 0 {
			s.sendCode(SIGN_EPSI)
			return
		}

		var currentPSN string
		err = s.server.db.QueryRow(`SELECT COALESCE(psn_id, '') FROM users WHERE username = $1`, credentials[0]).Scan(&currentPSN)
		if err != nil {
			s.sendCode(SIGN_ECOGLINK)
			return
		} else if currentPSN != "" {
			s.sendCode(SIGN_EMBID)
			return
		}

		_, err = s.server.db.Exec(`UPDATE users SET psn_id = $1 WHERE username = $2`, psn, credentials[0])
		if err == nil {
			s.sendCode(SIGN_SUCCESS)
			return
		}
	}
	s.sendCode(SIGN_ECOGLINK)
}

func (s *Session) handleDSGN(bf *byteframe.ByteFrame) {
	user := stringsupport.SJISToUTF8(bf.ReadNullTerminatedBytes())
	pass := stringsupport.SJISToUTF8(bf.ReadNullTerminatedBytes())
	_ = string(bf.ReadNullTerminatedBytes()) // Unk
	s.authenticate(user, pass)
}

func (s *Session) sendCode(id RespID) {
	s.cryptConn.SendPacket([]byte{byte(id)})
}<|MERGE_RESOLUTION|>--- conflicted
+++ resolved
@@ -93,56 +93,15 @@
 		newCharaReq = true
 	}
 	bf := byteframe.NewByteFrame()
-<<<<<<< HEAD
 	uid, resp := s.server.validateLogin(username, password)
 	switch resp {
 	case SIGN_SUCCESS:
 		if newCharaReq {
 			_ = s.server.newUserChara(username)
-=======
-
-	err := s.server.db.QueryRow("SELECT id, password FROM users WHERE username = $1", username).Scan(&id, &hash)
-	switch {
-	case err == sql.ErrNoRows:
-		s.logger.Info("User not found", zap.String("Username", username))
-		if s.server.erupeConfig.DevMode && s.server.erupeConfig.DevModeOptions.AutoCreateAccount {
-			s.logger.Info("Creating user", zap.String("Username", username))
-			id, err = s.server.registerDBAccount(username, password)
-			if err == nil {
-				bf.WriteBytes(s.makeSignResponse(id))
-			}
-		} else {
-			bf.WriteUint8(uint8(SIGN_EAUTH))
->>>>>>> 19e1eae5
 		}
 		bf.WriteBytes(s.makeSignResponse(uid))
 	default:
-<<<<<<< HEAD
 		bf.WriteUint8(uint8(resp))
-=======
-		if bcrypt.CompareHashAndPassword([]byte(hash), []byte(password)) == nil || s.client == VITA || s.client == PS3 || s.client == WIIU {
-			s.logger.Debug("Passwords match!")
-			if newCharaReq {
-				err = s.server.newUserChara(id)
-				if err != nil {
-					s.logger.Error("Error adding new character to user", zap.Error(err))
-					bf.WriteUint8(uint8(SIGN_EABORT))
-					break
-				}
-			}
-			// TODO: Need to auto delete user tokens after inactivity
-			// exists, err := s.server.checkToken(id)
-			// if err != nil {
-			// 	s.logger.Info("Error checking for live tokens", zap.Error(err))
-			// 	serverRespBytes = makeSignInFailureResp(SIGN_EABORT)
-			// 	break
-			// }
-			bf.WriteBytes(s.makeSignResponse(id))
-		} else {
-			s.logger.Warn("Incorrect password")
-			bf.WriteUint8(uint8(SIGN_EPASS))
-		}
->>>>>>> 19e1eae5
 	}
 	if s.server.erupeConfig.DevMode && s.server.erupeConfig.DevModeOptions.LogOutboundMessages {
 		fmt.Printf("\n[Server] -> [Client]\nData [%d bytes]:\n%s\n", len(bf.Data()), hex.Dump(bf.Data()))
