--- conflicted
+++ resolved
@@ -156,16 +156,10 @@
 
 func makeEventQuest(s *Session, rows *sql.Rows) ([]byte, error) {
 	var id, mark uint32
-<<<<<<< HEAD
-	var questId, activeDuration, inactiveDuration int
+	var questId, activeDuration, inactiveDuration, flags int
 	var maxPlayers, questType uint8
 	var startTime time.Time
-	rows.Scan(&id, &maxPlayers, &questType, &questId, &mark, &startTime, &activeDuration, &inactiveDuration)
-=======
-	var questId, flags int
-	var maxPlayers, questType uint8
-	rows.Scan(&id, &maxPlayers, &questType, &questId, &mark, &flags)
->>>>>>> 405e6534
+	rows.Scan(&id, &maxPlayers, &questType, &questId, &mark, &flags, &startTime, &activeDuration, &inactiveDuration)
 
 	data := loadQuestFile(s, questId)
 	if data == nil {
@@ -248,11 +242,10 @@
 	bf := byteframe.NewByteFrame()
 	bf.WriteUint16(0)
 
-<<<<<<< HEAD
 	currentTime := time.Now()
 
 	// Check the event_quests table to load the quests with rotation system
-	rows, err := s.server.db.Query("SELECT id, COALESCE(max_players, 4) AS max_players, quest_type, quest_id, COALESCE(mark, 0) AS mark, start_time, COALESCE(active_duration, 1) AS active_duration, COALESCE(inactive_duration, 0) AS inactive_duration FROM event_quests")
+	rows, err := s.server.db.Query("SELECT id, COALESCE(max_players, 4) AS max_players, quest_type, quest_id, COALESCE(mark, 0) AS mark, COALESCE(flags, -1), start_time, COALESCE(active_duration, 1) AS active_duration, COALESCE(inactive_duration, 0) AS inactive_duration FROM event_quests ORDER BY quest_id")
 	if err != nil {
 		return
 	}
@@ -260,17 +253,14 @@
 
 	// Commit event quest changes to a transaction instead of doing it one by one for to help with performance
 	transaction, _ := s.server.db.Begin()
-
-=======
-	rows, _ := s.server.db.Query("SELECT id, COALESCE(max_players, 4) AS max_players, quest_type, quest_id, COALESCE(mark, 0) AS mark, COALESCE(flags, -1) FROM event_quests ORDER BY quest_id")
->>>>>>> 405e6534
+  
 	for rows.Next() {
 		var id, mark uint32
 		var questId int
-		var maxPlayers, questType, activeDuration, inactiveDuration uint8
+		var maxPlayers, flags, questType, activeDuration, inactiveDuration uint8
 		var startTime time.Time
 
-		err := rows.Scan(&id, &maxPlayers, &questType, &questId, &mark, &startTime, &activeDuration, &inactiveDuration)
+		err := rows.Scan(&id, &maxPlayers, &questType, &questId, &mark, &flags, &startTime, &activeDuration, &inactiveDuration)
 		if err != nil {
 			continue
 		}
@@ -299,7 +289,6 @@
 			if err != nil {
 				continue
 			} else {
-<<<<<<< HEAD
 				if len(data) > 896 || len(data) < 352 {
 					continue
 				} else {
@@ -309,13 +298,6 @@
 						bf.WriteBytes(data)
 						continue
 					}
-=======
-				totalCount++
-				if totalCount > pkt.Offset && len(bf.Data()) < 60000 {
-					returnedCount++
-					bf.WriteBytes(data)
-					continue
->>>>>>> 405e6534
 				}
 			}
 		}
