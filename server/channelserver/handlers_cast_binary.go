--- conflicted
+++ resolved
@@ -323,7 +323,6 @@
 		} else {
 			sendDisabledCommandMessage(s, commands["Teleport"])
 		}
-<<<<<<< HEAD
 	case commands["Discord"].Prefix:
 		if commands["Discord"].Enabled {
 			randToken := make([]byte, 4)
@@ -345,7 +344,6 @@
 			sendServerChatMessage(s, fmt.Sprintf(s.server.dict["commandDiscordSuccess"], discordToken))
 		} else {
 			sendDisabledCommandMessage(s, commands["Discord"])
-=======
 	case commands["Help"].Prefix:
 		if commands["Help"].Enabled {
 			for _, command := range commands {
@@ -355,7 +353,6 @@
 			}
 		} else {
 			sendDisabledCommandMessage(s, commands["Help"])
->>>>>>> 51e1860a
 		}
 	}
 }
