--- conflicted
+++ resolved
@@ -45,15 +45,10 @@
 		bf.WriteUint16(0x0000)
 		bf.WriteUint16(uint16(len(si.Channels)))
 		bf.WriteUint8(si.Type)
-<<<<<<< HEAD
 		bf.WriteUint8(uint8(((channelserver.TimeAdjusted().Unix() / 86400) + int64(serverIdx)) % 3))
-		bf.WriteUint8(si.Recommended)
-=======
-		bf.WriteUint8(season)
 		if s.erupeConfig.RealClientMode >= _config.G1 {
 			bf.WriteUint8(si.Recommended)
 		}
->>>>>>> 19e1eae5
 
 		if s.erupeConfig.RealClientMode <= _config.F5 {
 			combined := append(stringsupport.UTF8ToSJIS(si.Name), []byte{0x00}...)
